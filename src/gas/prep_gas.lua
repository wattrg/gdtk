--- conflicted
+++ resolved
@@ -137,11 +137,7 @@
 end
 
 function writeCO2GasSW(f, sp, db)
-<<<<<<< HEAD
    -- This is the Span Wagner Model
-=======
-   -- This is the Bender Model
->>>>>>> ba8a43c2
    if ( #sp > 1 ) then
       print("WARNING: More than one species is listed while trying to prepare")
       print("WARNING: an ideal gas model.")
@@ -167,14 +163,11 @@
    f:write(string.format("      k_ref = %.8e,\n", db[s].sutherlandThermCond.k_ref))
    f:write(string.format("      T_ref = %.8f,\n", db[s].sutherlandThermCond.T_ref))
    f:write(string.format("      S = %.8f,\n", db[s].sutherlandThermCond.S))
-<<<<<<< HEAD
    f:write("   },\n")
    f:write("   LUTfilenames = {\n")
    f:write(string.format("      p_rhoe_file = '%s',\n", "../LUT/P_rhoe_Tree.dat"))
    f:write(string.format("      a_rhoe_file = '%s',\n", "../LUT/a_rhoe_Tree.dat"))
    f:write(string.format("      T_rhoe_file = '%s',\n", "../LUT/T_rhoe_Tree.dat"))
-=======
->>>>>>> ba8a43c2
    f:write("   }\n")
    f:write("}\n")
 end
